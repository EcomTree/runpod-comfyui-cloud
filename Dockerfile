# syntax=docker/dockerfile:1
# Base image specified by the RunPod template
# Platform is provided through build arguments
FROM runpod/pytorch:2.8.0-py3.11-cuda12.8.1-cudnn-devel-ubuntu22.04

# Image metadata
LABEL maintainer="Sebastian"
LABEL description="Optimized ComfyUI with WAN 2.2 for NVIDIA H200 based on validated instructions."

# Environment variable to suppress interactive prompts during install
ENV DEBIAN_FRONTEND=noninteractive

# --- PART 1 & 2: System setup & Python environment ---

# Install system dependencies
RUN apt-get update && apt-get upgrade -y && \
    apt-get install -y git wget curl unzip python3-venv && \
    apt-get clean && \
    rm -rf /var/lib/apt/lists/* /tmp/* /var/tmp/*

# Install Python dependencies in a single layer (optimized for Docker caching)
# Removes existing packages first and installs the H200-optimized stack.
# NOTE: The 'nvidia-tensorrt' package has been removed from the pip install command.
# Reason: Migrated to upstream 'tensorrt' package for compatibility with H200 hardware and CUDA 12.8.
# If you require 'nvidia-tensorrt', please update your workflow or install it manually.
RUN pip uninstall -y torch torchvision torchaudio xformers && \
    pip install --no-cache-dir torch==2.8.0 torchvision==0.23.0 torchaudio==2.8.0 --index-url https://download.pytorch.org/whl/cu128 && \
    pip install --no-cache-dir ninja flash-attn --no-build-isolation && \
    pip install --no-cache-dir tensorrt accelerate transformers diffusers scipy opencv-python Pillow numpy

# Workspace einrichten
WORKDIR /workspace

# Prepare directory for bundled assets
RUN mkdir -p /opt/runpod

# --- PART 3: ComfyUI installation ---

# Clone ComfyUI and install its Python dependencies (without PyTorch)
RUN set -e; \
    git clone --depth 1 --branch v0.3.57 https://github.com/comfyanonymous/ComfyUI.git && \
    cd ComfyUI && \
    if [ ! -f requirements.txt ]; then \
        echo "❌ requirements.txt not found in ComfyUI repository." >&2; \
        exit 1; \
    fi && \
    grep -v -E "^torch([^a-z]|$)|torchvision|torchaudio" requirements.txt | grep -v "^#" | grep -v "^$" > /tmp/comfyui-requirements.txt && \
    if [ -s /tmp/comfyui-requirements.txt ]; then \
        pip install --no-cache-dir -r /tmp/comfyui-requirements.txt; \
    else \
        echo "ℹ️  No additional ComfyUI Python dependencies detected."; \
    fi && \
    rm -f /tmp/comfyui-requirements.txt && \
    pip install --no-cache-dir librosa soundfile av moviepy

# Install ComfyUI Manager
RUN set -e; \
    cd /workspace/ComfyUI && \
    mkdir -p custom_nodes && \
    cd custom_nodes && \
    if [ -d ComfyUI-Manager/.git ]; then \
        echo "ℹ️  ComfyUI-Manager already present, skipping fresh clone."; \
    else \
        git clone --depth 1 https://github.com/ltdrdata/ComfyUI-Manager.git || { echo "❌ Failed to clone ComfyUI-Manager." >&2; exit 1; }; \
    fi && \
    cd ComfyUI-Manager && \
    if [ ! -f requirements.txt ]; then \
        echo "❌ requirements.txt not found in ComfyUI-Manager." >&2; \
        exit 1; \
    fi && \
    pip install --no-cache-dir -r requirements.txt

# --- PART 3.5: Model download scripts ---

# Copy model documentation and scripts into the image
COPY comfyui_models_complete_library.md /opt/runpod/
RUN mkdir -p /opt/runpod/scripts
COPY scripts/verify_links.py scripts/download_models.py scripts/manual_download.sh /opt/runpod/scripts/
RUN chmod +x /opt/runpod/scripts/*.sh

# Create virtual environment for download scripts
RUN python3 -m venv /opt/runpod/model_dl_venv && \
    /opt/runpod/model_dl_venv/bin/pip install --no-cache-dir requests==2.31.0

# Create model download script (runs only when DOWNLOAD_MODELS=true)
RUN <<'EOF' cat > /usr/local/bin/download_comfyui_models.sh
#!/bin/bash

# Environment variables are already available at runtime
# No need to set them explicitly here - they come from docker run -e flags
<<<<<<< HEAD
# The following pattern ensures we pick up the latest values from the environment at execution time,
# rather than capturing them at script creation time.
=======
>>>>>>> b9c579cf
echo "🔍 DEBUG: Environment variables (read at runtime):"
DOWNLOAD_MODELS="${DOWNLOAD_MODELS:-false}"
HF_TOKEN="${HF_TOKEN:-}"
echo "   DOWNLOAD_MODELS='$DOWNLOAD_MODELS'"
if [ -n "$HF_TOKEN" ]; then
    echo "   HF_TOKEN='YES'"
else
    echo "   HF_TOKEN='NO'"
fi

if [ "$DOWNLOAD_MODELS" = "true" ]; then
    echo "🚀 Starting automatic download of ComfyUI models in background..."
    echo "📁 This may take a long time and require significant storage!"
    echo "💾 Ensure the mounted volume has enough free space."
    echo "📋 Check /workspace/model_download.log for progress."

    cd /workspace

    LIBRARY_SOURCE="/opt/runpod/comfyui_models_complete_library.md"
    LIBRARY_DEST="/workspace/comfyui_models_complete_library.md"

    echo "🔍 DEBUG: Checking library file..."
    if [ -f "$LIBRARY_SOURCE" ]; then
        echo "✅ Library source found: $LIBRARY_SOURCE"
        ls -lh "$LIBRARY_SOURCE"
    else
        echo "❌ Library source NOT found: $LIBRARY_SOURCE"
        echo "❌ Cannot proceed with model downloads without library file!"
        echo "Available files in /opt/runpod/:"
        ls -la /opt/runpod/ || true
        exit 1
    fi

    if [ ! -f "$LIBRARY_DEST" ]; then
        echo "📄 Copying comfyui_models_complete_library.md into /workspace"
        cp "$LIBRARY_SOURCE" "$LIBRARY_DEST" || {
            echo "❌ Failed to copy library file!"
            echo "Source: $LIBRARY_SOURCE"
            echo "Destination: $LIBRARY_DEST"
            exit 1
        }
        echo "✅ Library file copied successfully"
    else
        echo "✅ Library destination already exists: $LIBRARY_DEST"
    fi

    # Check if virtual environment exists
    echo "🔍 DEBUG: Checking virtual environment..."
    if [ -d "/opt/runpod/model_dl_venv" ]; then
        echo "✅ Virtual environment found"
        echo "🔍 DEBUG: Checking activation script..."
        if [ -f "/opt/runpod/model_dl_venv/bin/activate" ]; then
            echo "✅ Activation script found"
        else
            echo "❌ Activation script missing!"
        fi
    else
        echo "❌ Virtual environment not found!"
        echo "Available directories in /workspace:"
        ls -la /workspace/ | grep -E "^d" || true
    fi

    # Check if scripts exist
    echo "🔍 DEBUG: Checking download scripts..."
    if [ -f "/opt/runpod/scripts/verify_links.py" ]; then
        echo "✅ verify_links.py found"
    else
        echo "❌ verify_links.py NOT found"
        echo "Available files in /opt/runpod/scripts/:"
        ls -la /opt/runpod/scripts/ || true
    fi

    if [ -f "/opt/runpod/scripts/download_models.py" ]; then
        echo "✅ download_models.py found"
    else
        echo "❌ download_models.py NOT found"
    fi

    # Run model download in background with logging
    # Export HF_TOKEN directly in the environment for the background job
    # Using 'env' ensures the variable is properly propagated to all child processes
    env HF_TOKEN="${HF_TOKEN}" nohup bash -c "
        set -e

        echo \"🔍 DEBUG: Inside background process\"
        echo \"   Working directory: \$(pwd)\"
        echo \"   HF_TOKEN set: \$(if [ -n \"\$HF_TOKEN\" ]; then echo 'YES'; else echo 'NO'; fi)\"

        # Activate virtual environment
        echo \"🔍 DEBUG: Activating virtual environment...\"
        source /opt/runpod/model_dl_venv/bin/activate || {
            echo \"❌ Failed to activate virtual environment!\"
            exit 1
        }

        # Verify links (if not already done)
        echo \"🔍 DEBUG: Checking for link verification results...\"
        if [ ! -f \"link_verification_results.json\" ]; then
            echo \"🔍 Checking link accessibility...\"
            if ! python3 /opt/runpod/scripts/verify_links.py; then
                verify_exit=\$?
                echo \"❌ Link verification failed!\"
                echo \"   Exit code: \$verify_exit\"
                echo \"   Check /workspace/model_download.log for details\"
                exit \$verify_exit
            fi
        else
            echo \"✅ Link verification already completed\"
        fi

        # Check if verification results exist
        if [ -f \"link_verification_results.json\" ]; then
            echo \"✅ Verification results found\"
            echo \"🔍 DEBUG: Verification results preview:\"
            head -5 link_verification_results.json || true
        else
            echo \"❌ No verification results found!\"
            echo \"Available JSON files:\"
            find . -name \"*.json\" -type f 2>/dev/null || true
        fi

        # Download models
        echo \"⬇️  Starting model download...\"
        if ! python3 /opt/runpod/scripts/download_models.py /workspace; then
            download_exit=\$?
            echo \"❌ Model download failed!\"
            echo \"   Exit code: \$download_exit\"
            echo \"   Check /workspace/model_download.log for details\"
            exit \$download_exit
        fi

        echo \"✅ Model download finished!\"
    " > /workspace/model_download.log 2>&1 &
    
    DOWNLOAD_PID=$!
    echo "✅ Model download started in background (nohup wrapper PID: $DOWNLOAD_PID)"
    echo "   Note: This is the PID of the wrapper process, not the actual Python script."
    echo "   Use 'pgrep -f download_models.py' to find the actual process PID."
else
    echo "ℹ️  Model download skipped (DOWNLOAD_MODELS != true)"
    echo "🔍 DEBUG: DOWNLOAD_MODELS value was: '$DOWNLOAD_MODELS'"
    echo "🔍 DEBUG: Expected value: 'true'"
fi
EOF

# Make script executable
RUN chmod +x /usr/local/bin/download_comfyui_models.sh

# --- PART 4: H200 performance optimizations ---

# Set workdir to ComfyUI for the next steps
WORKDIR /workspace/ComfyUI

# Create H200 optimization script (modern HEREDOC syntax)
RUN <<EOF cat > h200_optimizations.py
import torch

print("🚀 Applying H200 optimizations...")

# H200 memory & performance backend optimizations
torch.backends.cudnn.benchmark = True
torch.backends.cudnn.deterministic = False
torch.backends.cuda.matmul.allow_tf32 = True
torch.backends.cudnn.allow_tf32 = True

print("✅ H200 optimizations applied!")
EOF

# Create extra model paths configuration (modern HEREDOC syntax)
RUN <<EOF cat > extra_model_paths.yaml
comfyui:
    checkpoints: models/checkpoints/
    diffusion_models: models/diffusion_models/
    vae: models/vae/
    loras: models/loras/
    text_encoders: models/text_encoders/
    audio_encoders: models/audio_encoders/
EOF

# Create H200-optimized start script (modern HEREDOC syntax)
# IMPORTANT: copy to /usr/local/bin/ so it works with volume mounts on /workspace
RUN <<EOF cat > /usr/local/bin/start_comfyui_h200.sh
#!/bin/bash
set -e

echo "🚀 Starting ComfyUI + Jupyter Lab for H200 (Docker Version)"
echo "=================================================="

# Install ComfyUI function to avoid code duplication
install_comfyui() {
    echo "📦 Installing ComfyUI to persistent volume..."
    cd /workspace
    
    # Remove incomplete installation if it exists
    if [ -d ComfyUI ]; then
        echo "ℹ️  Removing incomplete ComfyUI directory..."
        rm -rf ComfyUI
    fi
    
    # Clone ComfyUI (shallow clone at tag v0.3.57)
    git clone --depth 1 --branch v0.3.57 https://github.com/comfyanonymous/ComfyUI.git || {
        echo "❌ Failed to clone ComfyUI repository." >&2
        exit 1
    }
    cd ComfyUI
    
    # Check if requirements.txt exists
    if [ ! -f requirements.txt ]; then
        echo "❌ requirements.txt not found in ComfyUI repository." >&2
        exit 1
    fi
    
    # Install Python dependencies (without PyTorch, already installed)
    grep -v -E "^torch([^a-z]|$)|torchvision|torchaudio" requirements.txt | grep -v "^#" | grep -v "^$" > /tmp/filtered_requirements.txt
    if [ -s /tmp/filtered_requirements.txt ]; then
        pip install --no-cache-dir -r /tmp/filtered_requirements.txt
    else
        echo "ℹ️  No additional ComfyUI Python dependencies detected."
    fi
    rm -f /tmp/filtered_requirements.txt
    pip install --no-cache-dir librosa soundfile av moviepy
    
    # Install ComfyUI Manager
    mkdir -p custom_nodes
    cd custom_nodes
    git clone --depth 1 https://github.com/ltdrdata/ComfyUI-Manager.git || {
        echo "❌ Failed to clone ComfyUI-Manager repository." >&2
        exit 1
    }
    
    # Check if ComfyUI-Manager directory exists
    if [ ! -d "ComfyUI-Manager" ]; then
        echo "❌ ComfyUI-Manager directory not found after clone!" >&2
        exit 1
    fi
    
    cd ComfyUI-Manager
    
    # Check if requirements.txt exists
    if [ ! -f requirements.txt ]; then
        echo "❌ requirements.txt not found in ComfyUI-Manager!" >&2
        exit 1
    fi
    
    pip install --no-cache-dir -r requirements.txt
    cd /workspace/ComfyUI
    
    echo "✅ ComfyUI installation completed!"
}

# Check if ComfyUI exists and is properly installed (important for volume mounts)
if [ ! -d "/workspace/ComfyUI" ] || [ ! -f "/workspace/ComfyUI/main.py" ]; then
    echo "⚠️  ComfyUI not found or incomplete in /workspace (volume mount detected)"
    install_comfyui
else
    echo "✅ ComfyUI found in /workspace"
fi

# Always create/update H200 optimization files (even if ComfyUI was already present)
cd /workspace/ComfyUI

# Create H200 optimization helper
cat > h200_optimizations.py << 'PYEOF'
import torch

print("🚀 Applying H200 optimizations...")

# H200 memory & performance backend optimizations
torch.backends.cudnn.benchmark = True
torch.backends.cudnn.deterministic = False
torch.backends.cuda.matmul.allow_tf32 = True
torch.backends.cudnn.allow_tf32 = True

print("✅ H200 optimizations applied!")
PYEOF

# Create extra model paths file if it does not already exist (preserve user customizations)
if [ ! -f extra_model_paths.yaml ]; then
    cat > extra_model_paths.yaml << 'YAMLEOF'
comfyui:
    checkpoints: models/checkpoints/
    diffusion_models: models/diffusion_models/
    vae: models/vae/
    loras: models/loras/
    text_encoders: models/text_encoders/
    audio_encoders: models/audio_encoders/
YAMLEOF
else
    echo "ℹ️ Preserving existing extra_model_paths.yaml"
fi

# Start Jupyter Lab in the background (port 8888)
if [ "${JUPYTER_ENABLE:-false}" = "true" ]; then
  echo "📊 Starting Jupyter Lab on port 8888..."
  cd /workspace
  
  # Check if password is set
  if [ -n "${JUPYTER_PASSWORD:-}" ]; then
    # Start with password authentication
    echo "🔐 Using password authentication"
<<<<<<< HEAD
    # Hash the password using jupyter_server.auth module
    HASHED_PASSWORD=$(python3 -c "from jupyter_server.auth import passwd; import sys; print(passwd(sys.argv[1]))" "${JUPYTER_PASSWORD}")
    if [ -z "${HASHED_PASSWORD}" ]; then
        echo "❌ Failed to hash password!"
        exit 1
    fi
    nohup jupyter lab --no-browser --ip=0.0.0.0 --port=8888 --allow-root \
        --ServerApp.password="${HASHED_PASSWORD}" \
=======
    nohup jupyter lab --no-browser --ip=0.0.0.0 --port=8888 --allow-root \
        --ServerApp.password="${JUPYTER_PASSWORD}" \
        --NotebookApp.password="${JUPYTER_PASSWORD}" \
>>>>>>> b9c579cf
        --notebook-dir=/workspace > /workspace/jupyter.log 2>&1 &
    echo "✅ Jupyter Lab started in background (password protected)"
  else
    # Start without auth (no password provided)
    echo "⚠️  Starting Jupyter Lab WITHOUT authentication"
<<<<<<< HEAD
    env JUPYTER_ALLOW_NO_AUTH=true nohup jupyter lab --no-browser --ip=0.0.0.0 --port=8888 --allow-root \
        --ServerApp.token='' --ServerApp.password='' \
=======
    JUPYTER_ALLOW_NO_AUTH=true nohup jupyter lab --no-browser --ip=0.0.0.0 --port=8888 --allow-root \
        --ServerApp.token='' --ServerApp.password='' \
        --NotebookApp.token='' --NotebookApp.password='' \
>>>>>>> b9c579cf
        --notebook-dir=/workspace > /workspace/jupyter.log 2>&1 &
    echo "✅ Jupyter Lab started in background (no auth required)"
  fi
else
  echo "ℹ️  Jupyter disabled (set JUPYTER_ENABLE=true to start)"
fi

# Optimize H200 environment variables
export PYTORCH_CUDA_ALLOC_CONF=max_split_size_mb:1024,expandable_segments:True
export TORCH_ALLOW_TF32_CUBLAS_OVERRIDE=1

# Download models if requested
echo "🔍 Checking model download status..."
echo "🔧 Running enhanced model download script..."

# Create log file first to avoid "unary operator expected" errors
touch /workspace/model_download.log

/usr/local/bin/download_comfyui_models.sh

# Wait for the background model downloader to write log content
echo "⏳ Waiting for model download to start writing logs..."
WAIT_COUNT=0
while [ ! -s "/workspace/model_download.log" ] && [ $WAIT_COUNT -lt 10 ]; do
    sleep 1
    WAIT_COUNT=$((WAIT_COUNT + 1))
done

# Show the beginning of the model download log if it has content
if [ -s "/workspace/model_download.log" ]; then
    echo "📋 Recent model download log entries:"
    tail -20 /workspace/model_download.log || true
else
    echo "⚠️  Model download log is still empty after 10 seconds"
    echo "   This is normal if DOWNLOAD_MODELS is not set to 'true'"
fi

cd /workspace/ComfyUI

# Load Python-based performance optimizations
echo "Loading H200 optimizations..."
python3 h200_optimizations.py

echo "⚡ Starting ComfyUI with H200 launch flags..."

# Final safety check before starting ComfyUI
if [ ! -f "/workspace/ComfyUI/main.py" ]; then
    echo "❌ main.py not found in /workspace/ComfyUI - installation failed!"
    echo "🔍 Directory contents:"
    ls -la /workspace/ComfyUI/ || true
    exit 1
fi

# Launch parameters (ComfyUI as main process)
exec python main.py \
    --listen 0.0.0.0 \
    --port 8188 \
    --highvram \
    --bf16-vae \
    --disable-smart-memory \
    --preview-method auto
EOF

# Make start script executable
RUN chmod +x /usr/local/bin/start_comfyui_h200.sh

# --- PART 6: Startup & usage ---

# Expose port for the web interface
EXPOSE 8188

# Default command executed when the container starts
# RunPod-optimized: keep container alive if ComfyUI fails
# Script lives in /usr/local/bin/ so it works with volume mounts
CMD ["/bin/bash", "-c", "/usr/local/bin/start_comfyui_h200.sh || (echo 'ComfyUI failed to start, keeping container alive for debugging...' && tail -f /dev/null)"]<|MERGE_RESOLUTION|>--- conflicted
+++ resolved
@@ -88,11 +88,8 @@
 
 # Environment variables are already available at runtime
 # No need to set them explicitly here - they come from docker run -e flags
-<<<<<<< HEAD
 # The following pattern ensures we pick up the latest values from the environment at execution time,
 # rather than capturing them at script creation time.
-=======
->>>>>>> b9c579cf
 echo "🔍 DEBUG: Environment variables (read at runtime):"
 DOWNLOAD_MODELS="${DOWNLOAD_MODELS:-false}"
 HF_TOKEN="${HF_TOKEN:-}"
@@ -393,7 +390,6 @@
   if [ -n "${JUPYTER_PASSWORD:-}" ]; then
     # Start with password authentication
     echo "🔐 Using password authentication"
-<<<<<<< HEAD
     # Hash the password using jupyter_server.auth module
     HASHED_PASSWORD=$(python3 -c "from jupyter_server.auth import passwd; import sys; print(passwd(sys.argv[1]))" "${JUPYTER_PASSWORD}")
     if [ -z "${HASHED_PASSWORD}" ]; then
@@ -402,24 +398,16 @@
     fi
     nohup jupyter lab --no-browser --ip=0.0.0.0 --port=8888 --allow-root \
         --ServerApp.password="${HASHED_PASSWORD}" \
-=======
-    nohup jupyter lab --no-browser --ip=0.0.0.0 --port=8888 --allow-root \
-        --ServerApp.password="${JUPYTER_PASSWORD}" \
-        --NotebookApp.password="${JUPYTER_PASSWORD}" \
->>>>>>> b9c579cf
+        --NotebookApp.password='' \
+        --NotebookApp.token='' \
         --notebook-dir=/workspace > /workspace/jupyter.log 2>&1 &
     echo "✅ Jupyter Lab started in background (password protected)"
   else
     # Start without auth (no password provided)
     echo "⚠️  Starting Jupyter Lab WITHOUT authentication"
-<<<<<<< HEAD
     env JUPYTER_ALLOW_NO_AUTH=true nohup jupyter lab --no-browser --ip=0.0.0.0 --port=8888 --allow-root \
         --ServerApp.token='' --ServerApp.password='' \
-=======
-    JUPYTER_ALLOW_NO_AUTH=true nohup jupyter lab --no-browser --ip=0.0.0.0 --port=8888 --allow-root \
-        --ServerApp.token='' --ServerApp.password='' \
         --NotebookApp.token='' --NotebookApp.password='' \
->>>>>>> b9c579cf
         --notebook-dir=/workspace > /workspace/jupyter.log 2>&1 &
     echo "✅ Jupyter Lab started in background (no auth required)"
   fi
